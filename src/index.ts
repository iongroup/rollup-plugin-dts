import * as path from "path";
import type { PluginImpl, Plugin } from "rollup";
import ts from "typescript";
import { type Options, resolveDefaultOptions, type ResolvedOptions } from "./options.js";
import { createProgram, createPrograms, dts, DTS_EXTENSIONS, formatHost, getCompilerOptions } from "./program.js";
import { transform } from "./transform/index.js";

export type { Options };

const TS_EXTENSIONS = /\.([cm]ts|[tj]sx?)$/;

interface DtsPluginContext {
  /**
   * There exists one Program object per entry point, except when all entry points are ".d.ts" modules.
   */
<<<<<<< HEAD
  programs: ts.Program[];
  resolvedOptions: ResolvedOptions;
=======
  compilerOptions?: ts.CompilerOptions;

  /**
   * If set, export the .d.ts as an ambient module declaration (`global`).
   */
  exportAsGlobalNamespace?: boolean;
>>>>>>> 650c1985
}

interface ResolvedModule {
  code: string;
  source?: ts.SourceFile;
  program?: ts.Program;
}

function getModule(
  { programs, resolvedOptions: { compilerOptions, tsconfig } }: DtsPluginContext,
  fileName: string,
  code: string,
): ResolvedModule | null {
  // Create any `ts.SourceFile` objects on-demand for ".d.ts" modules,
  // but only when there are zero ".ts" entry points.
  if (!programs.length && DTS_EXTENSIONS.test(fileName)) {
    return { code };
  }

  // Rollup doesn't tell you the entry point of each module in the bundle,
  // so we need to ask every TypeScript program for the given filename.
  const existingProgram = programs.find((p) => !!p.getSourceFile(fileName));
  if (existingProgram) {
    // we know this exists b/c of the .filter above, so this non-null assertion is safe
    const source = existingProgram.getSourceFile(fileName)!;
    return {
      code: source?.getFullText(),
      source,
      program: existingProgram,
    };
  } else if (ts.sys.fileExists(fileName)) {
    const newProgram = createProgram(fileName, compilerOptions, tsconfig);
    programs.push(newProgram);
    // we created hte program from this fileName, so the source file must exist :P
    const source = newProgram.getSourceFile(fileName)!;
    return {
      code: source?.getFullText(),
      source,
      program: newProgram,
    };
  } else {
    // the file isn't part of an existing program and doesn't exist on disk
    return null;
  }
}

const plugin: PluginImpl<Options> = (options = {}) => {
  const transformPlugin = transform();
  const ctx: DtsPluginContext = { programs: [], resolvedOptions: resolveDefaultOptions(options) };

  return {
    name: "dts",

    // pass outputOptions & renderChunk hooks to the inner transform plugin
    outputOptions: transformPlugin.outputOptions,
    renderChunk: transformPlugin.renderChunk,

    options(options) {
      let { input = [] } = options;
      if (!Array.isArray(input)) {
        input = typeof input === "string" ? [input] : Object.values(input);
      } else if (input.length > 1) {
        // when dealing with multiple unnamed inputs, transform the inputs into
        // an explicit object, which strips the file extension
        options.input = {};
        for (const filename of input) {
          let name = filename.replace(/((\.d)?\.(c|m)?(t|j)sx?)$/, "");
          if (path.isAbsolute(filename)) {
            name = path.basename(name);
          } else {
            name = path.normalize(name);
          }
          options.input[name] = filename;
        }
      }

      ctx.programs = createPrograms(
        Object.values(input),
        ctx.resolvedOptions.compilerOptions,
        ctx.resolvedOptions.tsconfig,
      );

      return transformPlugin.options.call(this, options);
    },

    transform(code, id) {
      if (!TS_EXTENSIONS.test(id)) {
        return null;
      }

      const watchFiles = (module: ResolvedModule) => {
        if (module.program) {
          const sourceDirectory = path.dirname(id);
          const sourceFilesInProgram = module.program
            .getSourceFiles()
            .map((sourceFile) => sourceFile.fileName)
            .filter((fileName) => fileName.startsWith(sourceDirectory));
          sourceFilesInProgram.forEach(this.addWatchFile);
        }
      };

      const handleDtsFile = () => {
        const module = getModule(ctx, id, code);
        if (module) {
          watchFiles(module);
          return transformPlugin.transform.call(this, module.code, id);
        }
        return null;
      };

      const treatTsAsDts = () => {
        const declarationId = id.replace(TS_EXTENSIONS, dts);
        let module = getModule(ctx, declarationId, code);
        if (module) {
          watchFiles(module);
          return transformPlugin.transform.call(this, module.code, declarationId);
        }
        return null;
      };

      const generateDtsFromTs = () => {
        const module = getModule(ctx, id, code);
        if (!module || !module.source || !module.program) return null;
        watchFiles(module);

        const declarationId = id.replace(TS_EXTENSIONS, dts);

        let generated!: ReturnType<typeof transformPlugin.transform>;
        const { emitSkipped, diagnostics } = module.program.emit(
          module.source,
          (_, declarationText) => {
            generated = transformPlugin.transform.call(this, declarationText, declarationId);
          },
          undefined, // cancellationToken
          true, // emitOnlyDtsFiles
        );
        if (emitSkipped) {
          const errors = diagnostics.filter((diag) => diag.category === ts.DiagnosticCategory.Error);
          if (errors.length) {
            console.error(ts.formatDiagnostics(errors, formatHost));
            this.error("Failed to compile. Check the logs above.");
          }
        }
        return generated;
      };

      // if it's a .d.ts file, handle it as-is
      if (DTS_EXTENSIONS.test(id)) return handleDtsFile();

      // first attempt to treat .ts files as .d.ts files, and otherwise use the typescript compiler to generate the declarations
      return treatTsAsDts() ?? generateDtsFromTs();
    },

    resolveId(source, importer) {
      if (!importer) {
        return;
      }

      // normalize directory separators to forward slashes, as apparently typescript expects that?
      importer = importer.split("\\").join("/");

      let resolvedCompilerOptions = ctx.resolvedOptions.compilerOptions;
      if (ctx.resolvedOptions.tsconfig) {
        // Here we have a chicken and egg problem.
        // `source` would be resolved by `ts.nodeModuleNameResolver` a few lines below, but
        // `ts.nodeModuleNameResolver` requires `compilerOptions` which we have to resolve here,
        // since we have a custom `tsconfig.json`.
        // So, we use Node's resolver algorithm so we can see where the request is coming from so we
        // can load the custom `tsconfig.json` from the correct path.
        const resolvedSource = source.startsWith(".") ? path.resolve(path.dirname(importer), source) : source;
        resolvedCompilerOptions = getCompilerOptions(
          resolvedSource,
          ctx.resolvedOptions.compilerOptions,
          ctx.resolvedOptions.tsconfig,
        ).compilerOptions;
      }

      // resolve this via typescript
      const { resolvedModule } = ts.resolveModuleName(source, importer, resolvedCompilerOptions, ts.sys);
      if (!resolvedModule) {
        return;
      }

      if (!ctx.resolvedOptions.respectExternal && resolvedModule.isExternalLibraryImport) {
        // here, we define everything that comes from `node_modules` as `external`.
        return { id: source, external: true };
      } else {
        // using `path.resolve` here converts paths back to the system specific separators
        return { id: path.resolve(resolvedModule.resolvedFileName) };
      }
    },
  } satisfies Plugin;
};

export { plugin as dts, plugin as default } ;<|MERGE_RESOLUTION|>--- conflicted
+++ resolved
@@ -13,17 +13,8 @@
   /**
    * There exists one Program object per entry point, except when all entry points are ".d.ts" modules.
    */
-<<<<<<< HEAD
   programs: ts.Program[];
   resolvedOptions: ResolvedOptions;
-=======
-  compilerOptions?: ts.CompilerOptions;
-
-  /**
-   * If set, export the .d.ts as an ambient module declaration (`global`).
-   */
-  exportAsGlobalNamespace?: boolean;
->>>>>>> 650c1985
 }
 
 interface ResolvedModule {
@@ -71,8 +62,8 @@
 }
 
 const plugin: PluginImpl<Options> = (options = {}) => {
-  const transformPlugin = transform();
   const ctx: DtsPluginContext = { programs: [], resolvedOptions: resolveDefaultOptions(options) };
+  const transformPlugin = transform(ctx.resolvedOptions);
 
   return {
     name: "dts",
