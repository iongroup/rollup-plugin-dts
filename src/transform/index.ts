import * as path from "path";
import type { Plugin } from "rollup";
import ts from "typescript";
import { NamespaceFixer } from "./NamespaceFixer.js";
import { preProcess } from "./preprocess.js";
import { convert } from "./Transformer.js";
<<<<<<< HEAD
import {ExportsFixer} from "./ExportsFixer.js";
=======
import * as path from "path";
import { GlobalNamespaceExporter } from "./GlobalNamespaceExporter.js";
import { Options } from "../index.js";
>>>>>>> 650c1985

function parse(fileName: string, code: string): ts.SourceFile {
  return ts.createSourceFile(fileName, code, ts.ScriptTarget.Latest, true);
}

/**
 * This is the *transform* part of `rollup-plugin-dts`.
 *
 * It sets a few input and output options, and otherwise is the core part of the
 * plugin responsible for bundling `.d.ts` files.
 *
 * That itself is a multi-step process:
 *
 * 1. The plugin has a preprocessing step that moves code around and cleans it
 *    up a bit, so that later steps can work with it easier. See `preprocess.ts`.
 * 2. It then converts the TypeScript AST into a ESTree-like AST that rollup
 *    understands. See `Transformer.ts`.
 * 3. After rollup is finished, the plugin will postprocess the output in a
 *    `renderChunk` hook. As rollup usually outputs javascript, it can output
 *    some code that is invalid in the context of a `.d.ts` file. In particular,
 *    the postprocess convert any javascript code that was created for namespace
 *    exports into TypeScript namespaces. See `NamespaceFixer.ts`.
 */
<<<<<<< HEAD
export const transform = () => {
=======
export const transform: PluginImpl<Options> = (dtsOptions) => {
  dtsOptions = dtsOptions || {};
>>>>>>> 650c1985
  const allTypeReferences = new Map<string, Set<string>>();
  const allFileReferences = new Map<string, Set<string>>();

  return {
    name: "dts-transform",

    options({ onLog, ...options }) {
      return {
        ...options,
        onLog(level, log, defaultHandler) {
          if (level === "warn" && log.code == "CIRCULAR_DEPENDENCY") {
            return;
          }
          if (onLog) {
            onLog(level, log, defaultHandler);
          } else {
            defaultHandler(level, log);
          }
        },
        treeshake: {
          moduleSideEffects: "no-external",
          propertyReadSideEffects: true,
          unknownGlobalSideEffects: false,
        },
      };
    },

    outputOptions(options) {
      return {
        ...options,
        chunkFileNames: options.chunkFileNames || "[name]-[hash].d.ts",
        entryFileNames: options.entryFileNames || "[name].d.ts",
        format: "es",
        exports: "named",
        compact: false,
        freeze: true,
<<<<<<< HEAD
        interop: "esModule",
        generatedCode: Object.assign({ symbols: false }, options.generatedCode),
=======
        interop: "auto",
        namespaceToStringTag: false,
>>>>>>> 650c1985
        strict: false,
      };
    },

    transform(code, fileName) {
      let sourceFile = parse(fileName, code);
      const preprocessed = preProcess({ sourceFile });
      // `sourceFile.fileName` here uses forward slashes
      allTypeReferences.set(sourceFile.fileName, preprocessed.typeReferences);
      allFileReferences.set(sourceFile.fileName, preprocessed.fileReferences);

      code = preprocessed.code.toString();

      sourceFile = parse(fileName, code);
      const converted = convert({ sourceFile });

      if (process.env.DTS_DUMP_AST) {
        console.log(fileName);
        console.log(code);
        console.log(JSON.stringify(converted.ast.body, undefined, 2));
      }

      return { code, ast: converted.ast as any, map: preprocessed.code.generateMap() as any };
    },

<<<<<<< HEAD
    renderChunk(inputCode, chunk, options) {
      const source = parse(chunk.fileName, inputCode);
      const fixer = new NamespaceFixer(source);
=======
    renderChunk(code, chunk, options) {
      const fixer = new NamespaceFixer(parse(chunk.fileName, code));
      code = fixer.fix();
      if (dtsOptions!.exportAsGlobalNamespace) {
        const fixer2 = new GlobalNamespaceExporter(parse(chunk.fileName, code));
        code = fixer2.fix();
      }
>>>>>>> 650c1985

      const typeReferences = new Set<string>();
      const fileReferences = new Set<string>();
      for (const fileName of Object.keys(chunk.modules)) {
        for (const ref of allTypeReferences.get(fileName.split("\\").join("/")) || []) {
          typeReferences.add(ref);
        }
        for (const ref of allFileReferences.get(fileName.split("\\").join("/")) || []) {
          if (ref.startsWith(".")) {
            // Need absolute path of the target file here
            const absolutePathToOriginal = path.join(path.dirname(fileName), ref);
            const chunkFolder =
              (options.file && path.dirname(options.file)) ||
              (chunk.facadeModuleId && path.dirname(chunk.facadeModuleId!)) ||
              ".";
            let targetRelPath = path.relative(chunkFolder, absolutePathToOriginal).split("\\").join("/");
            if (targetRelPath[0] !== ".") {
              targetRelPath = "./" + targetRelPath;
            }
            fileReferences.add(targetRelPath);
          } else {
            fileReferences.add(ref);
          }
        }
      }

<<<<<<< HEAD
      let code = writeBlock(Array.from(fileReferences, (ref) => `/// <reference path="${ref}" />`));
      code += writeBlock(Array.from(typeReferences, (ref) => `/// <reference types="${ref}" />`));
      code += fixer.fix();
=======
      code = writeBlock(Array.from(fileReferences, (ref) => `/// <reference path="${ref}" />`))  
           + writeBlock(Array.from(typeReferences, (ref) => `/// <reference types="${ref}" />`))
           + code;
>>>>>>> 650c1985

      if (!code) {
        code += "\nexport { }";
      }

      const exportsFixer = new ExportsFixer(parse(chunk.fileName, code));

      return { code: exportsFixer.fix(), map: { mappings: "" } };
    },
  } satisfies Plugin;
};

function writeBlock(codes: Array<string>): string {
  if (codes.length) {
    return codes.join("\n") + "\n";
  }
  return "";
}<|MERGE_RESOLUTION|>--- conflicted
+++ resolved
@@ -4,13 +4,9 @@
 import { NamespaceFixer } from "./NamespaceFixer.js";
 import { preProcess } from "./preprocess.js";
 import { convert } from "./Transformer.js";
-<<<<<<< HEAD
 import {ExportsFixer} from "./ExportsFixer.js";
-=======
-import * as path from "path";
 import { GlobalNamespaceExporter } from "./GlobalNamespaceExporter.js";
-import { Options } from "../index.js";
->>>>>>> 650c1985
+import type { ResolvedOptions } from "../options.js";
 
 function parse(fileName: string, code: string): ts.SourceFile {
   return ts.createSourceFile(fileName, code, ts.ScriptTarget.Latest, true);
@@ -34,12 +30,7 @@
  *    the postprocess convert any javascript code that was created for namespace
  *    exports into TypeScript namespaces. See `NamespaceFixer.ts`.
  */
-<<<<<<< HEAD
-export const transform = () => {
-=======
-export const transform: PluginImpl<Options> = (dtsOptions) => {
-  dtsOptions = dtsOptions || {};
->>>>>>> 650c1985
+export const transform = (resolvedOptions: ResolvedOptions) => {
   const allTypeReferences = new Map<string, Set<string>>();
   const allFileReferences = new Map<string, Set<string>>();
 
@@ -76,13 +67,8 @@
         exports: "named",
         compact: false,
         freeze: true,
-<<<<<<< HEAD
         interop: "esModule",
         generatedCode: Object.assign({ symbols: false }, options.generatedCode),
-=======
-        interop: "auto",
-        namespaceToStringTag: false,
->>>>>>> 650c1985
         strict: false,
       };
     },
@@ -108,19 +94,9 @@
       return { code, ast: converted.ast as any, map: preprocessed.code.generateMap() as any };
     },
 
-<<<<<<< HEAD
     renderChunk(inputCode, chunk, options) {
       const source = parse(chunk.fileName, inputCode);
       const fixer = new NamespaceFixer(source);
-=======
-    renderChunk(code, chunk, options) {
-      const fixer = new NamespaceFixer(parse(chunk.fileName, code));
-      code = fixer.fix();
-      if (dtsOptions!.exportAsGlobalNamespace) {
-        const fixer2 = new GlobalNamespaceExporter(parse(chunk.fileName, code));
-        code = fixer2.fix();
-      }
->>>>>>> 650c1985
 
       const typeReferences = new Set<string>();
       const fileReferences = new Set<string>();
@@ -147,15 +123,15 @@
         }
       }
 
-<<<<<<< HEAD
+      let fixedCode = fixer.fix();
+      if (resolvedOptions.exportAsGlobalNamespace) {
+        const fixer2 = new GlobalNamespaceExporter(parse(chunk.fileName, fixedCode));
+        fixedCode = fixer2.fix();
+      }
+
       let code = writeBlock(Array.from(fileReferences, (ref) => `/// <reference path="${ref}" />`));
       code += writeBlock(Array.from(typeReferences, (ref) => `/// <reference types="${ref}" />`));
-      code += fixer.fix();
-=======
-      code = writeBlock(Array.from(fileReferences, (ref) => `/// <reference path="${ref}" />`))  
-           + writeBlock(Array.from(typeReferences, (ref) => `/// <reference types="${ref}" />`))
-           + code;
->>>>>>> 650c1985
+      code += fixedCode;
 
       if (!code) {
         code += "\nexport { }";
