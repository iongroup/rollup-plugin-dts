import * as assert from "assert";
import fs from "fs/promises";
import * as path from "path";
import {
  type InputOption,
  type InputOptions,
  rollup,
  type RollupOptions,
  type RollupOutput,
  VERSION as rollupVersionMajorMinorPatch,
} from "rollup";
import ts from "typescript";
import dts, { type Options } from "../src/index.js";
import { exists, forEachFixture, Harness } from "./utils.js";

export default (t: Harness) => {
  forEachFixture("testcases", (name, dir) => {
    t.test(`testcases/${name}`, async (bless) => {
      const rollupOptions: InputOptions = {
        input: (await exists(path.join(dir, "index.d.ts"))) ? "index.d.ts" : "index.ts",
      };
      const meta: Meta = {
        options: {},
        skip: false,
        rollupOptions,
      };
      try {
        Object.assign(meta, (await import("file://" + path.join(dir, "meta.js"))).default);
        meta.rollupOptions = Object.assign(rollupOptions, meta.rollupOptions);
      } catch {}

      if (meta.tsVersion) {
        const [major, minor] = ts.versionMajorMinor.split(".").map(Number) as [number, number];
        const [reqMajor, reqMinor] = meta.tsVersion.split(".").map(Number) as [number, number];
        if (major < reqMajor || (major === reqMajor && minor < reqMinor)) {
          // skip unsupported version
          return;
        }
      }
      if (meta.rollupVersion) {
        const [major, minor, patch] = rollupVersionMajorMinorPatch.split(".").map(Number) as [number, number, number];
        const [reqMajor, reqMinor, reqPatch] = meta.rollupVersion.split(".").map(Number) as [number, number, number];
        if (
          major < reqMajor ||
          (major === reqMajor && minor < reqMinor) ||
          (major === reqMajor && minor === reqMinor && patch < reqPatch)
        ) {
          // skip unsupported version
          return;
        }
      }

      if (!meta.skip) {
        return assertTestcase(dir, meta, bless);
      }
    });
  });
};

export interface Meta {
  options: Options;
  rollupOptions: RollupOptions;
  skip?: boolean;
  expectedError?: string;
  tsVersion?: string;
<<<<<<< HEAD
  rollupVersion?: string;
=======
  singlePass?: boolean;
>>>>>>> 650c1985
}

async function createBundle(options: Options, rollupOptions: RollupOptions) {
  const bundle = await rollup({
    ...rollupOptions,
    plugins: [dts(options)],
    onwarn() {},
  });
  return bundle.generate({
    ...rollupOptions.output,
    format: "es",
    sourcemap: false,
    sourcemapExcludeSources: true,
  });
}

function withInput(dir: string, { input }: InputOptions): InputOption {
  if (typeof input === "string") {
    return path.join(dir, input);
  }
  if (Array.isArray(input)) {
    return input.map((input) => path.join(dir, input));
  }
  const mapped: { [alias: string]: string } = {};
  for (const alias of Object.keys(input!)) {
    mapped[alias] = path.join(dir, input![alias]!);
  }
  return mapped;
}

function clean(code: string = "") {
  return (
    code
      .trim()
      // skip blank lines
      .replace(/\n+/gm, "\n") + "\n"
  );
}

async function assertTestcase(dir: string, meta: Meta, bless: boolean) {
  const { expectedError, options, rollupOptions, singlePass } = meta;

  const input = withInput(dir, rollupOptions);
  const creator = createBundle(options, { ...rollupOptions, input });
  let output!: RollupOutput["output"];
  let error!: Error;

  try {
    ({ output } = await creator);
  } catch (e) {
    error = e as any;
    if (!expectedError) {
      throw e;
    }
  }
  if (expectedError) {
    assert.strictEqual(error.message, expectedError);
    return;
  }

  const hasMultipleOutputs = output.length > 1;
  let code = clean(output[0].code);
  if (hasMultipleOutputs) {
    code = "";
    for (const file of output) {
      if (file.type === "chunk") {
        code += `// ${file.fileName}\n${clean(file.code)}`;
      }
    }
  }

  const expectedDts = path.join(dir, "expected.d.ts");
  const hasExpected = await exists(expectedDts);
  // const expectedMap = path.join(dir, "expected.d.ts.map");
  if (!hasExpected || bless) {
    await fs.writeFile(expectedDts, code);
    // await fsExtra.writeFile(expectedMap, map);
  }

  const expectedCode = await fs.readFile(expectedDts, "utf-8");
  assert.strictEqual(code, expectedCode);
  // expect(String(map)).toEqual(await fsExtra.readFile(expectedMap, "utf-8"));

  if (hasExpected && !hasMultipleOutputs && !singlePass) {
    const {
      output: [sanityCheck],
    } = await createBundle(options, { ...rollupOptions, input: expectedDts });

    // typescript `.d.ts` output compresses whitespace, so make sure we ignore that
    assert.strictEqual(clean(sanityCheck.code), expectedCode);
  }
}<|MERGE_RESOLUTION|>--- conflicted
+++ resolved
@@ -63,11 +63,8 @@
   skip?: boolean;
   expectedError?: string;
   tsVersion?: string;
-<<<<<<< HEAD
   rollupVersion?: string;
-=======
   singlePass?: boolean;
->>>>>>> 650c1985
 }
 
 async function createBundle(options: Options, rollupOptions: RollupOptions) {
